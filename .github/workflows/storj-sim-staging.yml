--- conflicted
+++ resolved
@@ -3,11 +3,7 @@
 on:
   push:
     branches:
-<<<<<<< HEAD
-      - main
-=======
       - main   
->>>>>>> 7a17c18f
   workflow_dispatch:
 
 env:
