--- conflicted
+++ resolved
@@ -19,54 +19,6 @@
       with:
         fetch-depth: 1
         clean: true
-<<<<<<< HEAD
-      
-    - name: Setup Go (skip if already installed and meets version requirement)
-      id: setup-go
-      run: |
-        # Check if Go is already available
-        $goCmd = Get-Command go -ErrorAction SilentlyContinue
-        if ($goCmd) {
-          $goVersion = (go version 2>&1)
-          Write-Host "Go is already installed: $goVersion"
-          Write-Host "Skipping setup-go action"
-          Write-Host "go-available=true" >> $env:GITHUB_OUTPUT
-        } else {
-          Write-Host "Go not found, will use setup-go action"
-          Write-Host "go-available=false" >> $env:GITHUB_OUTPUT
-        }
-      continue-on-error: true
-      
-    - name: Setup Go
-      if: steps.setup-go.outputs.go-available != 'true'
-      uses: actions/setup-go@v4
-      with:
-        go-version: ${{ env.GO_VERSION }}
-        cache: true
-        cache-dependency-path: go.sum
-          
-    - name: Pre-download dependencies
-      run: |
-        Write-Host "Pre-downloading dependencies..."
-        go mod download
-        if (Test-Path "cmd/storj-sim") {
-          Write-Host "Pre-building storj-sim dependencies..."
-          # Use a unique temp file to avoid file locking issues
-          $tempExe = "$env:TEMP\storj-sim-prebuild-$([guid]::NewGuid()).exe"
-          try {
-            go build -o $tempExe ./cmd/storj-sim 2>&1 | Write-Host
-            if (Test-Path $tempExe) {
-              Remove-Item $tempExe -Force -ErrorAction SilentlyContinue
-            }
-            Write-Host "Pre-build completed successfully"
-          } catch {
-            Write-Host "Pre-build failed (non-critical): $_"
-            Write-Host "Continuing with build..."
-          }
-        }
-      continue-on-error: true
-=======
->>>>>>> 7282fa81
         
     - name: Build storj-sim.exe
       run: |
