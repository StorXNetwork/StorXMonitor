// Copyright (C) 2019 Storj Labs, Inc.
// See LICENSE for copying information.

package checker

import (
	"context"
	"sync"
	"sync/atomic"
	"time"

	"storj.io/common/storj"
	"storj.io/storj/satellite/metainfo/metabase"
	"storj.io/storj/satellite/overlay"
)

// ReliabilityCache caches the reliable nodes for the specified staleness duration
// and updates automatically from overlay.
//
// architecture: Service
type ReliabilityCache struct {
	overlay   *overlay.Service
	staleness time.Duration
	mu        sync.Mutex
	state     atomic.Value // contains immutable *reliabilityState
}

// reliabilityState.
type reliabilityState struct {
	reliable map[storj.NodeID]struct{}
	created  time.Time
}

// NewReliabilityCache creates a new reliability checking cache.
func NewReliabilityCache(overlay *overlay.Service, staleness time.Duration) *ReliabilityCache {
	return &ReliabilityCache{
		overlay:   overlay,
		staleness: staleness,
	}
}

// LastUpdate returns when the cache was last updated, or the zero value (time.Time{}) if it
// has never yet been updated. LastUpdate() does not trigger an update itself.
func (cache *ReliabilityCache) LastUpdate() time.Time {
	if state, ok := cache.state.Load().(*reliabilityState); ok {
		return state.created
	}
	return time.Time{}
}

// NumNodes returns the number of online active nodes (as determined by the reliability cache).
// This number is not guaranteed to be consistent with either the nodes database or the
// reliability cache after returning; it is just a best-effort count and should be treated as an
// estimate.
func (cache *ReliabilityCache) NumNodes(ctx context.Context) (numNodes int, err error) {
	defer mon.Task()(&ctx)(&err)

	state, err := cache.loadFast(ctx, time.Time{})
	if err != nil {
		return 0, err
	}
	return len(state.reliable), nil
}

// MissingPieces returns piece indices that are unreliable with the given staleness period.
func (cache *ReliabilityCache) MissingPieces(ctx context.Context, created time.Time, pieces metabase.Pieces) (_ []int32, err error) {
	defer mon.Task()(&ctx)(&err)

	state, err := cache.loadFast(ctx, created)
	if err != nil {
		return nil, err
	}
	var unreliable []int32
	for _, piece := range pieces {
		if _, ok := state.reliable[piece.NodeId]; !ok {
			unreliable = append(unreliable, piece.PieceNum)
		}
	}
	return unreliable, nil
}

func (cache *ReliabilityCache) loadFast(ctx context.Context, validUpTo time.Time) (_ *reliabilityState, err error) {
	defer mon.Task()(&ctx)(&err)

	// This code is designed to be very fast in the case where a refresh is not needed: just an
	// atomic load from rarely written to bit of shared memory. The general strategy is to first
	// read if the state suffices to answer the query. If not (due to it not existing, being
	// too stale, etc.), then we acquire the mutex to block other requests that may be stale
	// and ensure we only issue one refresh at a time. After acquiring the mutex, we have to
	// double check that the state is still stale because some other call may have beat us to
	// the acquisition. Only then do we refresh and can then proceed answering the query.

	state, ok := cache.state.Load().(*reliabilityState)
	if !ok || validUpTo.After(state.created) || time.Since(state.created) > cache.staleness {
		cache.mu.Lock()
		state, ok = cache.state.Load().(*reliabilityState)
		if !ok || validUpTo.After(state.created) || time.Since(state.created) > cache.staleness {
			state, err = cache.refreshLocked(ctx)
		}
		cache.mu.Unlock()
		if err != nil {
			return nil, err
		}
	}
<<<<<<< HEAD

	var unreliable []int32
	for _, piece := range pieces {
		if _, ok := state.reliable[piece.StorageNode]; !ok {
			unreliable = append(unreliable, int32(piece.Number))
		}
	}
	return unreliable, nil
=======
	return state, nil
>>>>>>> e1456bc5
}

// Refresh refreshes the cache.
func (cache *ReliabilityCache) Refresh(ctx context.Context) (err error) {
	defer mon.Task()(&ctx)(&err)

	cache.mu.Lock()
	defer cache.mu.Unlock()

	_, err = cache.refreshLocked(ctx)
	return err
}

// refreshLocked does the refreshes assuming the write mutex is held.
func (cache *ReliabilityCache) refreshLocked(ctx context.Context) (_ *reliabilityState, err error) {
	defer mon.Task()(&ctx)(&err)

	nodes, err := cache.overlay.Reliable(ctx)
	if err != nil {
		return nil, Error.Wrap(err)
	}

	state := &reliabilityState{
		created:  time.Now(),
		reliable: make(map[storj.NodeID]struct{}, len(nodes)),
	}
	for _, id := range nodes {
		state.reliable[id] = struct{}{}
	}

	cache.state.Store(state)
	return state, nil
}<|MERGE_RESOLUTION|>--- conflicted
+++ resolved
@@ -72,8 +72,8 @@
 	}
 	var unreliable []int32
 	for _, piece := range pieces {
-		if _, ok := state.reliable[piece.NodeId]; !ok {
-			unreliable = append(unreliable, piece.PieceNum)
+		if _, ok := state.reliable[piece.StorageNode]; !ok {
+			unreliable = append(unreliable, int32(piece.Number))
 		}
 	}
 	return unreliable, nil
@@ -102,18 +102,7 @@
 			return nil, err
 		}
 	}
-<<<<<<< HEAD
-
-	var unreliable []int32
-	for _, piece := range pieces {
-		if _, ok := state.reliable[piece.StorageNode]; !ok {
-			unreliable = append(unreliable, int32(piece.Number))
-		}
-	}
-	return unreliable, nil
-=======
 	return state, nil
->>>>>>> e1456bc5
 }
 
 // Refresh refreshes the cache.
